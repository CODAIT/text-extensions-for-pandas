--- conflicted
+++ resolved
@@ -5,9 +5,5 @@
 fastparquet
 pytest
 # TODO: The following dependency should go away when we switch to Python 3.8.
-<<<<<<< HEAD
 memoized-property
-requests
-=======
-memoized-property
->>>>>>> 7505b1b8
+requests