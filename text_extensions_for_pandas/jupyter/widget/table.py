#
#  Copyright (c) 2021 IBM Corp.
#  Licensed under the Apache License, Version 2.0 (the "License");
#  you may not use this file except in compliance with the License.
#  You may obtain a copy of the License at
#
#  http://www.apache.org/licenses/LICENSE-2.0
#
#  Unless required by applicable law or agreed to in writing, software
#  distributed under the License is distributed on an "AS IS" BASIS,
#  WITHOUT WARRANTIES OR CONDITIONS OF ANY KIND, either express or implied.
#  See the License for the specific language governing permissions and
#  limitations under the License.
#

#
# table.py
#
# Part of text_extensions_for_pandas
#
# Contains the table elements of the dataframe/spanarray widget
#

from IPython.core.display import clear_output
import ipywidgets as ipw
import numpy as np
import pandas as pd

def DataFrameTableComponent(widget, dataframe, update_metadata):
    """Component representing the complete table of a dataframe widget."""
    #Avoids circular import 
    from text_extensions_for_pandas.array.span import Span
    from text_extensions_for_pandas.array.token_span import TokenSpan

    def InteractHandler(data, column_name, index):
        widget.update_dataframe(data, column_name, index)
        return data
    
    #Updates span widgets on cchange in either the begin int input box or the end int input box
    def SpanOnBeginChange(change, span, text, column_name, index):
        with text:
            clear_output(wait = True)
            widget._df.get(column_name)[index] = Span(widget._df.get(column_name)[index].target_text, change['new'], span.end)
            print(span.target_text[change['new']: span.end])
        widget._update_document()
    
    def SpanOnEndChange(change, span, text, column_name, index):
        with text:
            clear_output(wait = True)
            widget._df.get(column_name)[index] = Span(widget._df.get(column_name)[index].target_text, span.begin, change['new'])
            print(span.target_text[span.begin: change['new']])
        widget._update_document()
<<<<<<< HEAD
    def TokenSpanOnBeginChange(change, token_span, text, column_name, index, data_begin, data_end):
        with text:
            clear_output(wait = True)
            widget._df.get(column_name)[index] = TokenSpan(token_span.tokens, change['new'], token_span.end_token)
            for token in token_span.tokens[change['new']: token_span.end_token]:
                print(token.covered_text)

        data_begin.max = data_end.value - 1
        data_end.min = data_begin.value + 1
        widget._update_document()
    def TokenSpanOnEndChange(change, token_span, text, column_name, index, data_begin, data_end):
        with text:
            clear_output(wait = True)
            widget._df.get(column_name)[index] = TokenSpan(token_span.tokens, token_span.begin_token, change['new'])
            for token in token_span.tokens[token_span.begin_token : change['new']]:
                print(token.covered_text)
        data_begin.max = data_end.value - 1
        data_end.min = data_begin.value + 1
        widget._update_document()
=======

    def on_metadata_change(change, index):
        widget._metadata_column[index] = change["new"]
    
>>>>>>> 5c78521b
    table_columns = []
    # First column is an index/select box column
    index_column = []
    index_column.append(ipw.HTML("<b>index</b>"))
    for index in dataframe.index:
        select_box = ipw.Checkbox(value=bool(widget._metadata_column[index]))
        select_box.observe(lambda change, index=index: on_metadata_change(change, index), names='value')
        cell = ipw.HBox([ipw.HTML(str(index)), select_box], layout=ipw.Layout(justify_content="flex-end", border='1px solid gray', margin='0'))
        index_column.append(cell)
    index_column_widget = ipw.VBox(index_column)
    index_column_widget.add_class("tep--dfwidget--table-index")
    table_columns.append(index_column_widget)

    for column in dataframe.columns:
        is_selected = widget.selected_columns[column]
<<<<<<< HEAD
        table_columns.append(DataFrameTableColumnComponent(is_selected, dataframe[column], InteractHandler, SpanOnBeginChange, SpanOnEndChange, TokenSpanOnBeginChange, TokenSpanOnEndChange))
=======
        table_columns.append(DataFrameTableColumnComponent(widget, is_selected, dataframe[column], InteractHandler, on_begin_change, on_end_change))
>>>>>>> 5c78521b
    button = ipw.Button(description="Add Row")

    def AddRow(b):
        new_data = dataframe[len(dataframe)-1:]
        new_data.index = [len(dataframe)]
        widget._metadata_column = widget._metadata_column.append(pd.Series([False], index=[len(dataframe)]))
        widget._df = dataframe.append(new_data)
        widget._update()
    
    button.on_click(AddRow)

    table = ipw.HBox(children=table_columns)
    table.add_class("tep--dfwidget--table")

    table_container = ipw.VBox(children = [table, button])
    table_container.add_class("tep--dfwidget--table-container")

<<<<<<< HEAD
def DataFrameTableColumnComponent(is_selected, column, InteractHandler, SpanOnBeginChange, SpanOnEndChange, TokenSpanOnBeginChange, TokenSpanOnEndChange):
=======
    return table_container


def DataFrameTableColumnComponent(widget, is_selected, column, InteractHandler, on_begin_change, on_end_change):
>>>>>>> 5c78521b
    column_items = []
    # Column Header
    column_items.append(
        ipw.HTML(f"<b>{column.name}</b>")
    )
    #Create an interactive ipywidget 
    if(is_selected):
        for column_index in range(len(column)):
             #Call handler to handle columns of different data types
             #Checks if column is a categorical type and passes in the list of all possible categories as an additional argument if it is
            if(str(column.dtype) == "category"):
                data = DataTypeHandler("category", column[column_index], categories = column.cat.categories)
                data.observe(
                    lambda change, column_index=column_index, column_name=column.name, widget=widget: (
                        CategoricalHandler(change, column_index, column_name, widget)),
                    names='value')
            
            elif(str(column.dtype) == "SpanDtype"):
<<<<<<< HEAD
                data_begin, data_end, text = SpanHandler(column, column_index, SpanOnBeginChange, SpanOnEndChange) 
            elif(str(column.dtype) == "TokenSpanDtype"):
                data_begin, data_end, text = TokenSpanHandler(column, column_index, TokenSpanOnBeginChange, TokenSpanOnEndChange) 
=======
                data_begin, data_end, text = SpanHandler(column, column_index, on_begin_change, on_end_change) 
            
>>>>>>> 5c78521b
            else:
                data = DataTypeHandler(column.dtypes, column[column_index])
            
            column_name = ipw.Text(value = column.name, disabled = True)           
<<<<<<< HEAD
            index = ipw.IntText(value = column_index, disabled = True) 
            if(str(column.dtype) == "SpanDtype" or str(column.dtype) == "TokenSpanDtype"):
                widget_ui = ipw.VBox([data_begin, data_end, text])  
=======
            index = ipw.IntText(value = column_index, disabled = True)

            if(str(column.dtype) == "SpanDtype"):
                widget_ui = ipw.HBox([data_begin, data_end, text])  
>>>>>>> 5c78521b
            else:
                widget_ui = ipw.HBox([data])  
            
            #Column name and index are passed into InteractHandler as widget components that are not rendered
<<<<<<< HEAD
            if(str(column.dtype) != "SpanDtype" and str(column.dtype) != "TokenSpanDtype"):
=======
            if(str(column.dtype) != "SpanDtype" and str(column.dtype) != "category"):
>>>>>>> 5c78521b
                interactiveWidget = ipw.interactive_output(InteractHandler, {'data': data, 'column_name' : column_name, "index" : index})
            
            #Adds interactive widgets to table 
            cell_widget = ipw.HBox(children=[widget_ui], layout=ipw.Layout(justify_content="flex-end", border='1px solid gray', margin='0'))
            cell_widget.add_class(f"tep--dfwidget--row-{column_index}")

            column_items.append(cell_widget)
    else:
    # Column Items
        for column_index in range(len(column)):
            item = column[column_index]

            cell_widget = ipw.HBox(children=[ipw.HTML(f"<div>{str(item)}</div>")], layout=ipw.Layout(justify_content="flex-end", border='1px solid gray', margin='0'))
            cell_widget.add_class(f"tep--dfwidget--row-{column_index}")
            column_items.append(cell_widget)
    
    return ipw.VBox(children=column_items, layout=ipw.Layout(border='0px solid black'))
#Generates different interactive widget depending on data type of column    
def DataTypeHandler(datatype, value, categories = None, min = None, max = None, description = None):
    if(str(datatype) == 'object'):
        return ipw.Text(value = str(value))
    elif(str(datatype) == 'int64'):
        return ipw.IntText(value = value)
    #used for handling spans
    elif(str(datatype) == 'bounded_int64'):
        return ipw.BoundedIntText(
            value = value,
            min = min,
            max = max,
            description = description
        )
    elif(str(datatype) == 'float64'):
        return ipw.FloatText(value = value)
    elif(str(datatype) == 'bool'):
        return ipw.Checkbox(value = bool(value))
    elif(str(datatype) == 'category'):
        if value == np.nan or value == None or str(value) == 'nan':
            value = 'nan'
        return ipw.Dropdown(
            options = ['nan', *categories.array],
            value = value)

#Creates widgets for taking in int inputs to change span.begin and span.end and an output text widget
def SpanHandler(column, column_index, on_begin_change, on_end_change):
    #Create input bounded int boxes
    data_begin = DataTypeHandler('bounded_int64', 
        column[column_index].begin, 
        min = 0, 
        max = len(column[column_index]._text), 
        description = "Begin: ")

    data_end = DataTypeHandler('bounded_int64', 
        column[column_index].end,
        min = 0, 
        max = len(column[column_index]._text), 
        description = "End: ")

    #Create output text box
    text = ipw.Output()
    with text:
        print(column[column_index].target_text[column[column_index].begin : column[column_index].end])

    #Trigger functions on changing values in input int boxes
<<<<<<< HEAD
    data_begin.observe(
        lambda change, 
        i = column_index, 
        text = text, 
        column_name = column.name : on_begin_change(change, column[i], text, column_name, i), 
        names='value')
    
    data_end.observe(
        lambda change, 
        i = column_index, 
        text = text, 
        column_name = column.name : on_end_change(change, column[i], text, column_name, i), 
        names='value') 
    
    return data_begin, data_end, text
    
def TokenSpanHandler(column, column_index, TokenSpanOnBeginChange, TokenSpanOnEndChange):
    #Create input bounded int boxes
    data_begin = DataTypeHandler('bounded_int64', 
        column[column_index].begin_token, 
        min = 0, 
        max = column[column_index].end_token, 
        description = "Begin Token: ")

    data_end = DataTypeHandler('bounded_int64', 
        column[column_index].end_token, 
        min = column[column_index].begin_token, 
        max = len(column[column_index].tokens), 
        description = "End Token: ")

    #Create output text box
    text = ipw.Output()
    with text:
        for token in column[column_index].tokens[column[column_index].begin_token : column[column_index].end_token]:
            print(token.covered_text)

    #Trigger functions on changing values in input int boxes
    data_begin.observe(
        lambda change, 
        index = column_index, 
        text = text, 
        column_name = column.name : TokenSpanOnBeginChange(change, column[index], text, column_name, index, data_begin, data_end), 
        names='value')

    data_end.observe(
        lambda change, 
        index = column_index, 
        text = text, column_name = column.name : TokenSpanOnEndChange(change, column[index], text, column_name, index, data_begin, data_end), 
        names='value') 

    return data_begin, data_end, text
=======
    data_begin.observe(lambda change, i = column_index, text = text, column_name = column.name : on_begin_change(change, column[i], text, column_name, i), names='value')
    data_end.observe(lambda change, i = column_index, text = text, column_name = column.name : on_end_change(change, column[i], text, column_name, i), names='value') 
    return data_begin, data_end, text

def CategoricalHandler(change, column_index, column_name, widget):
    if change["new"] == 'nan':
        widget._df.get(column_name)[column_index] = np.nan
    else:
        widget._df.get(column_name)[column_index] = change["new"]
>>>>>>> 5c78521b
<|MERGE_RESOLUTION|>--- conflicted
+++ resolved
@@ -50,7 +50,7 @@
             widget._df.get(column_name)[index] = Span(widget._df.get(column_name)[index].target_text, span.begin, change['new'])
             print(span.target_text[span.begin: change['new']])
         widget._update_document()
-<<<<<<< HEAD
+
     def TokenSpanOnBeginChange(change, token_span, text, column_name, index, data_begin, data_end):
         with text:
             clear_output(wait = True)
@@ -70,12 +70,10 @@
         data_begin.max = data_end.value - 1
         data_end.min = data_begin.value + 1
         widget._update_document()
-=======
 
     def on_metadata_change(change, index):
         widget._metadata_column[index] = change["new"]
-    
->>>>>>> 5c78521b
+
     table_columns = []
     # First column is an index/select box column
     index_column = []
@@ -91,11 +89,9 @@
 
     for column in dataframe.columns:
         is_selected = widget.selected_columns[column]
-<<<<<<< HEAD
-        table_columns.append(DataFrameTableColumnComponent(is_selected, dataframe[column], InteractHandler, SpanOnBeginChange, SpanOnEndChange, TokenSpanOnBeginChange, TokenSpanOnEndChange))
-=======
-        table_columns.append(DataFrameTableColumnComponent(widget, is_selected, dataframe[column], InteractHandler, on_begin_change, on_end_change))
->>>>>>> 5c78521b
+
+        table_columns.append(DataFrameTableColumnComponent(widget, is_selected, dataframe[column], InteractHandler, SpanOnBeginChange, SpanOnEndChange, TokenSpanOnBeginChange, TokenSpanOnEndChange))
+
     button = ipw.Button(description="Add Row")
 
     def AddRow(b):
@@ -112,15 +108,11 @@
 
     table_container = ipw.VBox(children = [table, button])
     table_container.add_class("tep--dfwidget--table-container")
-
-<<<<<<< HEAD
-def DataFrameTableColumnComponent(is_selected, column, InteractHandler, SpanOnBeginChange, SpanOnEndChange, TokenSpanOnBeginChange, TokenSpanOnEndChange):
-=======
+    
     return table_container
 
-
-def DataFrameTableColumnComponent(widget, is_selected, column, InteractHandler, on_begin_change, on_end_change):
->>>>>>> 5c78521b
+def DataFrameTableColumnComponent(widget, is_selected, column, InteractHandler, SpanOnBeginChange, SpanOnEndChange, TokenSpanOnBeginChange, TokenSpanOnEndChange):
+
     column_items = []
     # Column Header
     column_items.append(
@@ -139,37 +131,25 @@
                     names='value')
             
             elif(str(column.dtype) == "SpanDtype"):
-<<<<<<< HEAD
+
                 data_begin, data_end, text = SpanHandler(column, column_index, SpanOnBeginChange, SpanOnEndChange) 
             elif(str(column.dtype) == "TokenSpanDtype"):
                 data_begin, data_end, text = TokenSpanHandler(column, column_index, TokenSpanOnBeginChange, TokenSpanOnEndChange) 
-=======
-                data_begin, data_end, text = SpanHandler(column, column_index, on_begin_change, on_end_change) 
-            
->>>>>>> 5c78521b
+
             else:
                 data = DataTypeHandler(column.dtypes, column[column_index])
             
             column_name = ipw.Text(value = column.name, disabled = True)           
-<<<<<<< HEAD
-            index = ipw.IntText(value = column_index, disabled = True) 
+
+            index = ipw.IntText(value = column_index, disabled = True)
+
             if(str(column.dtype) == "SpanDtype" or str(column.dtype) == "TokenSpanDtype"):
-                widget_ui = ipw.VBox([data_begin, data_end, text])  
-=======
-            index = ipw.IntText(value = column_index, disabled = True)
-
-            if(str(column.dtype) == "SpanDtype"):
                 widget_ui = ipw.HBox([data_begin, data_end, text])  
->>>>>>> 5c78521b
             else:
                 widget_ui = ipw.HBox([data])  
             
             #Column name and index are passed into InteractHandler as widget components that are not rendered
-<<<<<<< HEAD
-            if(str(column.dtype) != "SpanDtype" and str(column.dtype) != "TokenSpanDtype"):
-=======
-            if(str(column.dtype) != "SpanDtype" and str(column.dtype) != "category"):
->>>>>>> 5c78521b
+            if(str(column.dtype) != "SpanDtype" and str(column.dtype) != "TokenSpanDtype" and str(column.dtype) != "category"):
                 interactiveWidget = ipw.interactive_output(InteractHandler, {'data': data, 'column_name' : column_name, "index" : index})
             
             #Adds interactive widgets to table 
@@ -233,7 +213,6 @@
         print(column[column_index].target_text[column[column_index].begin : column[column_index].end])
 
     #Trigger functions on changing values in input int boxes
-<<<<<<< HEAD
     data_begin.observe(
         lambda change, 
         i = column_index, 
@@ -285,14 +264,9 @@
         names='value') 
 
     return data_begin, data_end, text
-=======
-    data_begin.observe(lambda change, i = column_index, text = text, column_name = column.name : on_begin_change(change, column[i], text, column_name, i), names='value')
-    data_end.observe(lambda change, i = column_index, text = text, column_name = column.name : on_end_change(change, column[i], text, column_name, i), names='value') 
-    return data_begin, data_end, text
 
 def CategoricalHandler(change, column_index, column_name, widget):
     if change["new"] == 'nan':
         widget._df.get(column_name)[column_index] = np.nan
     else:
-        widget._df.get(column_name)[column_index] = change["new"]
->>>>>>> 5c78521b
+        widget._df.get(column_name)[column_index] = change["new"]